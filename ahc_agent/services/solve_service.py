--- conflicted
+++ resolved
@@ -46,7 +46,6 @@
         self.implementation_debugger = ImplementationDebugger(self.llm_client, self.docker_manager, self.config.get("debugger"))
         self.problem_logic = ProblemLogic(self.llm_client, self.config.get("problem_logic"))
 
-<<<<<<< HEAD
         # 各コアモジュールのLLMクライアントにワークスペースディレクトリを設定
         self._set_workspace_for_core_modules()
 
@@ -59,7 +58,7 @@
             if hasattr(module, "llm_client") and module.llm_client is not None:
                 # LLMクライアントにワークスペースディレクトリを設定
                 module.llm_client.set_workspace_dir(self.workspace_dir)
-=======
+
     async def run_analyze_step(self, problem_text: str) -> Dict[str, Any] | None:
         logger.info("Running Analyze Step...")
         if not problem_text:
@@ -148,14 +147,14 @@
             self.workspace_store.save_solution("initial", {"code": initial_code, "score": 0, "generation": 0})
             logger.info("Initial solution generated and saved to Knowledge Base.")
             return initial_code
-        else:
-            logger.error("Failed to generate initial solution.")
-            return None
+
+        logger.error("Failed to generate initial solution.")
+        return None
 
     async def run_evolve_step(
         self,
         test_cases: list,
-        score_calculator: Any, # Callable
+        score_calculator: Any,  # Callable
         max_generations: int,
         population_size: int,
         time_limit_seconds: int,
@@ -204,19 +203,21 @@
         async def eval_func_for_engine(code):
             return await self._evaluate_solution_wrapper(code, test_cases, score_calculator, self.implementation_debugger)
 
-        logger.info(f"Starting evolutionary process with max_generations={max_generations}, population_size={population_size}, time_limit_seconds={time_limit_seconds}s.")
+        logger.info(
+            f"Starting evolutionary process with max_generations={max_generations}, "
+            f"population_size={population_size}, time_limit_seconds={time_limit_seconds}s."
+        )
 
         workspace_dir = self.workspace_store.get_workspace_dir()
-        generations_dir = workspace_dir / "generations" # Ensure this path is consistent with EvolutionaryEngine expectations
+        generations_dir = workspace_dir / "generations"  # Ensure this path is consistent with EvolutionaryEngine expectations
         ensure_directory(generations_dir)
-
 
         result = await self.evolutionary_engine.evolve(
             problem_analysis_data,
             solution_strategy_data,
             initial_code_for_evolution,
             eval_func_for_engine,
-            str(generations_dir), # Pass as string if the engine expects a path string
+            str(generations_dir),  # Pass as string if the engine expects a path string
         )
 
         self.workspace_store.save_evolution_log(result["evolution_log"])
@@ -227,11 +228,10 @@
 
         logger.info(f"Evolution complete: {result['generations_completed']} generations completed.")
         logger.info(f"Best score: {result['best_score']}")
-        best_solution_path = self.workspace_store.solutions_dir / "best.cpp" # Assuming C++
+        best_solution_path = self.workspace_store.solutions_dir / "best.cpp"  # Assuming C++
         logger.info(f"Best solution saved to {best_solution_path}")
 
         return result
->>>>>>> 13b4d03b
 
     async def _evaluate_solution_wrapper(
         self,
@@ -352,7 +352,7 @@
 
         logger.info(f"Evolution complete: {result['generations_completed']} generations completed.")
         logger.info(f"Best score: {result['best_score']}")
-        best_solution_path = self.workspace_store.solutions_dir / "best.cpp" # Assuming C++
+        best_solution_path = self.workspace_store.solutions_dir / "best.cpp"  # Assuming C++
         logger.info(f"Best solution saved to {best_solution_path}")
 
         return result
@@ -393,21 +393,20 @@
                         if choice_obj.value == choice_key:
                             choice_obj.disabled = "Run 'Analyze' first"
             if not solution_strategy_data and "evolve" in [c.value for c in choices if not c.disabled]:
-                 for choice_obj in choices:
-                        if choice_obj.value == "evolve":
-                            choice_obj.disabled = "Run 'Strategy' first"
+                for choice_obj in choices:
+                    if choice_obj.value == "evolve":
+                        choice_obj.disabled = "Run 'Strategy' first"
             if not interactive_test_cases and "evolve" in [c.value for c in choices if not c.disabled]:
                 for choice_obj in choices:
-                        if choice_obj.value == "evolve":
-                            choice_obj.disabled = "Run 'Testcases' first"
-
+                    if choice_obj.value == "evolve":
+                        choice_obj.disabled = "Run 'Testcases' first"
 
             command = await questionary.select(
                 "Select an operation:",
                 choices=choices,
             ).ask_async()
 
-            if command is None: # Handle potential None return from ask_async if interrupted
+            if command is None:  # Handle potential None return from ask_async if interrupted
                 continue
 
             if command == "exit":
@@ -436,7 +435,7 @@
                     print(f"Best Score in KB: {best_sol.get('score', 'Unknown')}")
 
             elif command == "analyze":
-                problem_text_to_analyze = problem_text_initial # Use text passed to run_solve if available
+                problem_text_to_analyze = problem_text_initial  # Use text passed to run_solve if available
                 if not problem_text_to_analyze:
                     problem_text_to_analyze = self.workspace_store.load_problem_text()
 
@@ -450,13 +449,11 @@
                     # Save the manually entered problem text
                     self.workspace_store.save_problem_text(problem_text_to_analyze)
 
-
                 analysis_result = await self.run_analyze_step(problem_text_to_analyze)
                 if analysis_result:
                     problem_analysis_data = analysis_result
                 else:
                     logger.error("Analysis step failed.")
-
 
             elif command == "strategy":
                 if not problem_analysis_data:
@@ -500,7 +497,7 @@
                     continue
                 initial_code_result = await self.run_initial_solution_step()
                 if initial_code_result:
-                    current_initial_code = initial_code_result # Store for potential use in evolve
+                    current_initial_code = initial_code_result  # Store for potential use in evolve
                     show_solution = await questionary.confirm("Show initial solution?", default=False).ask_async()
                     if show_solution:
                         print("\n=== Initial Solution ===")
@@ -510,28 +507,49 @@
 
             elif command == "evolve":
                 if not problem_analysis_data or not solution_strategy_data or not interactive_test_cases or not interactive_score_calculator:
-                    logger.error("Missing prerequisites for evolution: problem analysis, strategy, test cases, or score calculator. Please run previous steps.")
+                    logger.error(
+                        "Missing prerequisites for evolution: problem analysis, strategy, test cases, or score calculator. Please run previous steps."
+                    )
                     continue
 
                 # Configuration for evolution (similar to old logic, but uses run_evolve_step)
                 temp_engine_config = self.config.get("evolution").copy()
-                max_gens = int(await questionary.text(f"Maximum generations [default: {temp_engine_config.get('max_generations', 30)}]:", default=str(temp_engine_config.get('max_generations', 30))).ask_async() or temp_engine_config.get('max_generations', 30))
-                pop_size = int(await questionary.text(f"Population size [default: {temp_engine_config.get('population_size', 10)}]:", default=str(temp_engine_config.get('population_size', 10))).ask_async() or temp_engine_config.get('population_size', 10))
-                time_limit = int(await questionary.text(f"Time limit (seconds) [default: {temp_engine_config.get('time_limit_seconds', 1800)}]:", default=str(temp_engine_config.get('time_limit_seconds', 1800))).ask_async() or temp_engine_config.get('time_limit_seconds', 1800))
+                max_gens = int(
+                    await questionary.text(
+                        f"Maximum generations [default: {temp_engine_config.get('max_generations', 30)}]:",
+                        default=str(temp_engine_config.get("max_generations", 30)),
+                    ).ask_async()
+                    or temp_engine_config.get("max_generations", 30)
+                )
+                pop_size = int(
+                    await questionary.text(
+                        f"Population size [default: {temp_engine_config.get('population_size', 10)}]:",
+                        default=str(temp_engine_config.get("population_size", 10)),
+                    ).ask_async()
+                    or temp_engine_config.get("population_size", 10)
+                )
+                time_limit = int(
+                    await questionary.text(
+                        f"Time limit (seconds) [default: {temp_engine_config.get('time_limit_seconds', 1800)}]:",
+                        default=str(temp_engine_config.get("time_limit_seconds", 1800)),
+                    ).ask_async()
+                    or temp_engine_config.get("time_limit_seconds", 1800)
+                )
 
                 # Allow overriding the initial code for evolution
-                code_to_evolve_from = current_initial_code # Default to one from 'initial' step
-
-                use_best_kb = await questionary.confirm("Use best solution from Knowledge Base as starting point (if available)?", default=True).ask_async()
+                code_to_evolve_from = current_initial_code  # Default to one from 'initial' step
+
+                use_best_kb = await questionary.confirm(
+                    "Use best solution from Knowledge Base as starting point (if available)?", default=True
+                ).ask_async()
                 if use_best_kb:
                     kb_best_sol = self.workspace_store.get_best_solution()
                     if kb_best_sol and kb_best_sol.get("code"):
                         code_to_evolve_from = kb_best_sol["code"]
                         logger.info(f"Overriding with best solution from KB (Score: {kb_best_sol.get('score')}).")
 
-                if not code_to_evolve_from: # If still no code (e.g. initial step skipped, KB empty)
-                     logger.info("No specific initial code set, run_evolve_step will attempt to find/generate one.")
-
+                if not code_to_evolve_from:  # If still no code (e.g. initial step skipped, KB empty)
+                    logger.info("No specific initial code set, run_evolve_step will attempt to find/generate one.")
 
                 evolution_result = await self.run_evolve_step(
                     test_cases=interactive_test_cases,
@@ -539,7 +557,7 @@
                     max_generations=max_gens,
                     population_size=pop_size,
                     time_limit_seconds=time_limit,
-                    initial_code_override=code_to_evolve_from
+                    initial_code_override=code_to_evolve_from,
                 )
 
                 if evolution_result:
